# Munro Scout

**Live site:** https://munroapp.onrender.com/

Munro Scout is an exploration assistant for Scotland’s Munros. It began with a systematic web-scrape of Walkhighlands, transforming scattered route descriptions into a structured dataset of distances, times, grades, and terrain. Layered with geospatial lookups, this dataset became the foundation for insights and recommendations, whether finding a quiet ridge near Fort William or a quick summit close to a bus stop. An LLM-backed conversation interface then ties it all together, letting walkers discover routes that fit their style, constraints, and location.

## Project Structure

```
munro-scout/
├── client/                     # React front-end for the interactive explorer
│   ├── src/                    # Components, state hooks, and view-level logic
│   └── public/                 # Static assets served by the SPA shell
├── server/                     # Flask API surface and background utilities
│   ├── app.py                  # Application build
│   ├── config.py               # Environment-driven settings
│   ├── routes/                 # HTTP blueprints (health, search, chat, etc.)
│   ├── services/               # Search, geo, and data orchestration layers
│   ├── utils/                  # Shared parsing helpers (query/token filters)
│   ├── extensions/             # Lazy-initialised integrations (LLM client)
│   ├── munro_coords.py         # Coordinate builder + nearest-hill maths
│   ├── tag_munros.py           # Ontology-based auto-tagging workflow
│   └── seed.py                 # Dataset normalisation & ingestion tooling
├── requirements.txt            # Python dependencies for the API toolchain
├── package.json                # Front-end tooling dependencies
└── README.md                   # Project documentation (this file)
```

## Techniques & Key Components

- **Search pipeline** – Uses a mix of full-text search (SQLite FTS5), fuzzy matching, and tag lookups to find results even when queries are unclear or very specific.  
- **Location handling** – Stores coordinates, calculates distances with haversine formulas, and uses cached lookups (Nominatim/Overpass) to rank results by proximity.  
- **LLM support** – Uses LangChain with OpenAI to understand natural language queries and to add simple tags/keywords to routes.  
- **Data cleaning** – Normalises text, fixes encoding issues, and creates consistent IDs so imports don’t duplicate entries.  
- **Dataset seeding** – Scripts prepare and refresh the Munro dataset, making sure the database and search index stay up to date.  
- **APIs for reuse** – The backend provides JSON APIs that power both the search interface and the chat assistant, so the same logic works across features.  

## How to Use

1. Visit **https://munroapp.onrender.com/** to open the web app.
2. Browse the map or filter list to inspect Munros by difficulty, bog factor, and descriptive tags.
3. Use the conversational assistant to describe the outing you want (e.g. "quiet ridge near Glencoe accessible by bus"). The system parses your intent, retrieves matching hills, and summarises why they fit.

## Potential Features

- Weather and conditions integration to tailor recommendations to upcoming forecasts.
- Public transport API integration with real-time train and bus schedules for route accessibility.
- Multi-day route planning linking Munros, huts, and bothies into tailored itineraries.
- Personal logbook support with completion tracking and trip notes.

## Development Notes

- Run the Flask API locally with `python server/app.py` (or via a WSGI server) after setting the necessary environment variables (database path, OpenAI API key, etc.).
<<<<<<< HEAD
- The front end is a TypeScript React SPA; use `npm install` followed by `npm run dev` within the `client` directory for local development.
- Background scripts like `server/tag_munros.py` and `server/seed.py` help keep the dataset and search index up to date. Check the docstrings in each file for how to run them.
=======
- The front end is a TypeScript React SPA bootstrapped with Vite; use `npm install` followed by `npm run dev` within the `client` directory for local development.
- Background scripts such as `server/tag_munros.py` and `server/seed.py` keep the dataset and search indices consistent—consult their docstrings for invocation details.

## REST API Snapshot

The same search helpers power both the chat assistant and the REST surface. The `POST /api/search` endpoint accepts JSON payloads with the following optional keys:

- `location` – place name anchoring a nearest-hill lookup.
- `query` – free-text terms for full-text or fallback search.
- `include_tags` / `exclude_tags` – arrays of tag slugs to require or omit.
- `bog_max` / `grade_max` – numeric upper bounds for bog factor and grade.
- `distance_min_km` / `distance_max_km` – lower/upper limits for route length (kilometres).
- `time_min_h` / `time_max_h` – lower/upper limits for estimated time (hours).
- `limit` – maximum number of returned results (defaults to 12).

Responses mirror the structure returned by `search_core` (for text/tag queries) or `search_by_location_core` (for location-first searches), including any applied constraints in the metadata.
>>>>>>> bb41dcad
<|MERGE_RESOLUTION|>--- conflicted
+++ resolved
@@ -51,12 +51,8 @@
 ## Development Notes
 
 - Run the Flask API locally with `python server/app.py` (or via a WSGI server) after setting the necessary environment variables (database path, OpenAI API key, etc.).
-<<<<<<< HEAD
 - The front end is a TypeScript React SPA; use `npm install` followed by `npm run dev` within the `client` directory for local development.
 - Background scripts like `server/tag_munros.py` and `server/seed.py` help keep the dataset and search index up to date. Check the docstrings in each file for how to run them.
-=======
-- The front end is a TypeScript React SPA bootstrapped with Vite; use `npm install` followed by `npm run dev` within the `client` directory for local development.
-- Background scripts such as `server/tag_munros.py` and `server/seed.py` keep the dataset and search indices consistent—consult their docstrings for invocation details.
 
 ## REST API Snapshot
 
@@ -71,4 +67,3 @@
 - `limit` – maximum number of returned results (defaults to 12).
 
 Responses mirror the structure returned by `search_core` (for text/tag queries) or `search_by_location_core` (for location-first searches), including any applied constraints in the metadata.
->>>>>>> bb41dcad
